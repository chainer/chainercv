sudo: false
dist: trusty
language: python
python:
  - "2.7"
  - "3.6"
env:
  - CHAINER_VERSION=">=4.0" OPTIONAL_MODULES=0
  - CHAINER_VERSION=">=4.0" OPTIONAL_MODULES=1
  - CHAINER_VERSION="==5.0.0a1" OPTIONAL_MODULES=0
  - CHAINER_VERSION="==5.0.0a1" OPTIONAL_MODULES=1
notifications:
  email: false

install:
  # We use the older version of conda because there is a bug in version 4.3.27.
  - if [[ "$TRAVIS_PYTHON_VERSION" == "2.7" ]]; then
      wget https://repo.continuum.io/miniconda/Miniconda2-4.3.21-Linux-x86_64.sh -O miniconda.sh;
    else
      wget https://repo.continuum.io/miniconda/Miniconda3-4.3.21-Linux-x86_64.sh -O miniconda.sh;
    fi
  - bash miniconda.sh -b -p $HOME/miniconda
  - export PATH="$HOME/miniconda/bin:$PATH"
  - hash -r
  - conda config --set always_yes yes --set changeps1 no
  # - conda update -q conda
  # Useful for debugging any issues with conda
  - conda info -a

  - if [[ "$OPTIONAL_MODULES" == "1" ]]; then
      export LIBRARY_PATH="$HOME/miniconda/lib:$LIBRARY_PATH";
      export LD_LIBRARY_PATH="$HOME/miniconda/envs/chainercv/lib:$LD_LIBRARY_PATH";
      conda env create -f environment.yml;
      source activate chainercv;
    else
      conda env create -f environment_minimum.yml;
      source activate chainercv_minimum;
    fi
  - pip install -e .
  - pip install "chainer$CHAINER_VERSION"

script:
  - pwd
  - pip install flake8
  - pip install hacking==1.0.0
  - pip install autopep8
  - pip install mock
  - pip install nose
  - pip install pytest
  - flake8 .
  - autopep8 -r . | tee check_autopep8
  - test ! -s check_autopep8
<<<<<<< HEAD
  - python style_checker.py --exclude caffe_pb2.py -- .
  - MPLBACKEND="agg" nosetests -a '!gpu,!slow' tests
=======
  - python style_checker.py .
  - if [[ "$OPTIONAL_MODULES" == "1" ]]; then
      MPLBACKEND="agg" mpiexec -n 2 nosetests -a '!gpu,!slow' tests;
    else
      MPLBACKEND="agg" nosetests -a '!gpu,!slow' tests;
    fi
>>>>>>> 59f805e8
<|MERGE_RESOLUTION|>--- conflicted
+++ resolved
@@ -50,14 +50,9 @@
   - flake8 .
   - autopep8 -r . | tee check_autopep8
   - test ! -s check_autopep8
-<<<<<<< HEAD
   - python style_checker.py --exclude caffe_pb2.py -- .
-  - MPLBACKEND="agg" nosetests -a '!gpu,!slow' tests
-=======
-  - python style_checker.py .
   - if [[ "$OPTIONAL_MODULES" == "1" ]]; then
       MPLBACKEND="agg" mpiexec -n 2 nosetests -a '!gpu,!slow' tests;
     else
       MPLBACKEND="agg" nosetests -a '!gpu,!slow' tests;
-    fi
->>>>>>> 59f805e8
+    fi