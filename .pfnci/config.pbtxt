configs {
  key: "chainercv.py2.stable"
  value {
    requirement {
      cpu: 4
      memory: 24
      disk: 24
    }
    time_limit {
      seconds: 1800
    }
    command: "sh .pfnci/tests.sh"
    environment_variables {
      key: "PYTHON"
      value: "2"
    }
    environment_variables {
      key: "CHAINER"
      value: "stable"
    }
    environment_variables {
      key: "OPTIONAL_MODULES"
      value: "1"
    }
  }
}
configs {
  key: "chainercv.py2.stable.gpu"
  value {
    requirement {
      cpu: 4
      memory: 24
      disk: 24
      gpu: 1
    }
    command: "sh .pfnci/tests_gpu.sh"
    environment_variables {
      key: "PYTHON"
      value: "2"
    }
    environment_variables {
      key: "CHAINER"
      value: "stable"
    }
    environment_variables {
      key: "OPTIONAL_MODULES"
      value: "1"
    }
  }
}
configs {
  key: "chainercv.py2.stable.mini"
  value {
    requirement {
      cpu: 4
      memory: 24
      disk: 24
    }
    time_limit {
      seconds: 1800
    }
    command: "sh .pfnci/tests.sh"
    environment_variables {
      key: "PYTHON"
      value: "2"
    }
    environment_variables {
      key: "CHAINER"
      value: "stable"
    }
    environment_variables {
      key: "OPTIONAL_MODULES"
      value: "0"
    }
  }
}
configs {
  key: "chainercv.py2.stable.mini.gpu"
  value {
    requirement {
      cpu: 4
      memory: 24
      disk: 24
      gpu: 1
    }
    command: "sh .pfnci/tests_gpu.sh"
    environment_variables {
      key: "PYTHON"
      value: "2"
    }
    environment_variables {
      key: "CHAINER"
      value: "stable"
    }
    environment_variables {
      key: "OPTIONAL_MODULES"
      value: "0"
    }
  }
}
configs {
  key: "chainercv.py2.stable.examples"
  value {
    requirement {
      cpu: 4
      memory: 24
      disk: 24
      gpu: 2
    }
<<<<<<< HEAD
    time_limit: {
      seconds: 3600
=======
    time_limit {
      seconds: 1800
>>>>>>> 4c57c464
    }
    command: "sh .pfnci/examples_tests.sh"
    environment_variables {
      key: "PYTHON"
      value: "2"
    }
    environment_variables {
      key: "CHAINER"
      value: "stable"
    }
    environment_variables {
      key: "OPTIONAL_MODULES"
      value: "1"
    }
  }
}
configs {
  key: "chainercv.py2.latest"
  value {
    requirement {
      cpu: 4
      memory: 24
      disk: 24
    }
    time_limit {
      seconds: 1800
    }
    command: "sh .pfnci/tests.sh"
    environment_variables {
      key: "PYTHON"
      value: "2"
    }
    environment_variables {
      key: "CHAINER"
      value: "latest"
    }
    environment_variables {
      key: "OPTIONAL_MODULES"
      value: "1"
    }
  }
}
configs {
  key: "chainercv.py2.latest.gpu"
  value {
    requirement {
      cpu: 4
      memory: 24
      disk: 24
      gpu: 1
    }
    command: "sh .pfnci/tests_gpu.sh"
    environment_variables {
      key: "PYTHON"
      value: "2"
    }
    environment_variables {
      key: "CHAINER"
      value: "latest"
    }
    environment_variables {
      key: "OPTIONAL_MODULES"
      value: "1"
    }
  }
}
configs {
  key: "chainercv.py2.latest.mini"
  value {
    requirement {
      cpu: 4
      memory: 24
      disk: 24
    }
    time_limit {
      seconds: 1800
    }
    command: "sh .pfnci/tests.sh"
    environment_variables {
      key: "PYTHON"
      value: "2"
    }
    environment_variables {
      key: "CHAINER"
      value: "latest"
    }
    environment_variables {
      key: "OPTIONAL_MODULES"
      value: "0"
    }
  }
}
configs {
  key: "chainercv.py2.latest.mini.gpu"
  value {
    requirement {
      cpu: 4
      memory: 24
      disk: 24
      gpu: 1
    }
    command: "sh .pfnci/tests_gpu.sh"
    environment_variables {
      key: "PYTHON"
      value: "2"
    }
    environment_variables {
      key: "CHAINER"
      value: "latest"
    }
    environment_variables {
      key: "OPTIONAL_MODULES"
      value: "0"
    }
  }
}
configs {
  key: "chainercv.py2.latest.examples"
  value {
    requirement {
      cpu: 4
      memory: 24
      disk: 24
      gpu: 2
    }
<<<<<<< HEAD
    time_limit: {
      seconds: 3600
=======
    time_limit {
      seconds: 1800
>>>>>>> 4c57c464
    }
    command: "sh .pfnci/examples_tests.sh"
    environment_variables {
      key: "PYTHON"
      value: "2"
    }
    environment_variables {
      key: "CHAINER"
      value: "latest"
    }
    environment_variables {
      key: "OPTIONAL_MODULES"
      value: "1"
    }
  }
}
configs {
  key: "chainercv.py3.stable"
  value {
    requirement {
      cpu: 4
      memory: 24
      disk: 24
    }
    time_limit {
      seconds: 1800
    }
    command: "sh .pfnci/tests.sh"
    environment_variables {
      key: "PYTHON"
      value: "3"
    }
    environment_variables {
      key: "CHAINER"
      value: "stable"
    }
    environment_variables {
      key: "OPTIONAL_MODULES"
      value: "1"
    }
  }
}
configs {
  key: "chainercv.py3.stable.gpu"
  value {
    requirement {
      cpu: 4
      memory: 24
      disk: 24
      gpu: 1
    }
    command: "sh .pfnci/tests_gpu.sh"
    environment_variables {
      key: "PYTHON"
      value: "3"
    }
    environment_variables {
      key: "CHAINER"
      value: "stable"
    }
    environment_variables {
      key: "OPTIONAL_MODULES"
      value: "1"
    }
  }
}
configs {
  key: "chainercv.py3.stable.mini"
  value {
    requirement {
      cpu: 4
      memory: 24
      disk: 24
    }
    time_limit {
      seconds: 1800
    }
    command: "sh .pfnci/tests.sh"
    environment_variables {
      key: "PYTHON"
      value: "3"
    }
    environment_variables {
      key: "CHAINER"
      value: "stable"
    }
    environment_variables {
      key: "OPTIONAL_MODULES"
      value: "0"
    }
  }
}
configs {
  key: "chainercv.py3.stable.mini.gpu"
  value {
    requirement {
      cpu: 4
      memory: 24
      disk: 24
      gpu: 1
    }
    command: "sh .pfnci/tests_gpu.sh"
    environment_variables {
      key: "PYTHON"
      value: "3"
    }
    environment_variables {
      key: "CHAINER"
      value: "stable"
    }
    environment_variables {
      key: "OPTIONAL_MODULES"
      value: "0"
    }
  }
}
configs {
  key: "chainercv.py3.stable.examples"
  value {
    requirement {
      cpu: 4
      memory: 24
      disk: 24
      gpu: 2
    }
<<<<<<< HEAD
    time_limit: {
      seconds: 3600
=======
    time_limit {
      seconds: 1800
>>>>>>> 4c57c464
    }
    command: "sh .pfnci/examples_tests.sh"
    environment_variables {
      key: "PYTHON"
      value: "3"
    }
    environment_variables {
      key: "CHAINER"
      value: "stable"
    }
    environment_variables {
      key: "OPTIONAL_MODULES"
      value: "1"
    }
  }
}
configs {
  key: "chainercv.py3.latest"
  value {
    requirement {
      cpu: 4
      memory: 24
      disk: 24
    }
    time_limit {
      seconds: 1800
    }
    command: "sh .pfnci/tests.sh"
    environment_variables {
      key: "PYTHON"
      value: "3"
    }
    environment_variables {
      key: "CHAINER"
      value: "latest"
    }
    environment_variables {
      key: "OPTIONAL_MODULES"
      value: "1"
    }
  }
}
configs {
  key: "chainercv.py3.latest.gpu"
  value {
    requirement {
      cpu: 4
      memory: 24
      disk: 24
      gpu: 1
    }
    command: "sh .pfnci/tests_gpu.sh"
    environment_variables {
      key: "PYTHON"
      value: "3"
    }
    environment_variables {
      key: "CHAINER"
      value: "latest"
    }
    environment_variables {
      key: "OPTIONAL_MODULES"
      value: "1"
    }
  }
}
configs {
  key: "chainercv.py3.latest.mini"
  value {
    requirement {
      cpu: 4
      memory: 24
      disk: 24
    }
    time_limit {
      seconds: 1800
    }
    command: "sh .pfnci/tests.sh"
    environment_variables {
      key: "PYTHON"
      value: "3"
    }
    environment_variables {
      key: "CHAINER"
      value: "latest"
    }
    environment_variables {
      key: "OPTIONAL_MODULES"
      value: "0"
    }
  }
}
configs {
  key: "chainercv.py3.latest.mini.gpu"
  value {
    requirement {
      cpu: 4
      memory: 24
      disk: 24
      gpu: 1
    }
    command: "sh .pfnci/tests_gpu.sh"
    environment_variables {
      key: "PYTHON"
      value: "3"
    }
    environment_variables {
      key: "CHAINER"
      value: "latest"
    }
    environment_variables {
      key: "OPTIONAL_MODULES"
      value: "0"
    }
  }
}
configs {
  key: "chainercv.py3.latest.examples"
  value {
    requirement {
      cpu: 4
      memory: 24
      disk: 24
      gpu: 2
    }
<<<<<<< HEAD
    time_limit: {
      seconds: 3600
=======
    time_limit {
      seconds: 1800
>>>>>>> 4c57c464
    }
    command: "sh .pfnci/examples_tests.sh"
    environment_variables {
      key: "PYTHON"
      value: "3"
    }
    environment_variables {
      key: "CHAINER"
      value: "latest"
    }
    environment_variables {
      key: "OPTIONAL_MODULES"
      value: "1"
    }
  }
}<|MERGE_RESOLUTION|>--- conflicted
+++ resolved
@@ -107,13 +107,8 @@
       disk: 24
       gpu: 2
     }
-<<<<<<< HEAD
-    time_limit: {
-      seconds: 3600
-=======
-    time_limit {
-      seconds: 1800
->>>>>>> 4c57c464
+    time_limit {
+      seconds: 1800
     }
     command: "sh .pfnci/examples_tests.sh"
     environment_variables {
@@ -239,13 +234,8 @@
       disk: 24
       gpu: 2
     }
-<<<<<<< HEAD
-    time_limit: {
-      seconds: 3600
-=======
-    time_limit {
-      seconds: 1800
->>>>>>> 4c57c464
+    time_limit {
+      seconds: 1800
     }
     command: "sh .pfnci/examples_tests.sh"
     environment_variables {
@@ -371,13 +361,8 @@
       disk: 24
       gpu: 2
     }
-<<<<<<< HEAD
-    time_limit: {
-      seconds: 3600
-=======
-    time_limit {
-      seconds: 1800
->>>>>>> 4c57c464
+    time_limit {
+      seconds: 1800
     }
     command: "sh .pfnci/examples_tests.sh"
     environment_variables {
@@ -503,13 +488,8 @@
       disk: 24
       gpu: 2
     }
-<<<<<<< HEAD
-    time_limit: {
-      seconds: 3600
-=======
-    time_limit {
-      seconds: 1800
->>>>>>> 4c57c464
+    time_limit {
+      seconds: 1800
     }
     command: "sh .pfnci/examples_tests.sh"
     environment_variables {
