from __future__ import division
import numpy as np

from chainer import cuda

from chainercv.utils.bbox._nms_gpu_post import _nms_gpu_post


if cuda.available:
    import cupy as cp

    @cp.util.memoize(for_each_device=True)
    def _load_kernel(kernel_name, code, options=()):
        assert isinstance(options, tuple)
        kernel_code = cp.cuda.compile_with_cache(code, options=options)
        return kernel_code.get_function(kernel_name)


def non_maximum_suppression(bbox, thresh, score=None,
                            limit=None):
    """Suppress bounding boxes according to their IoUs.

    This method checks each bounding box sequentially and selects the bounding
    box if the Intersection over Unions (IoUs) between the bounding box and the
    previously selected bounding boxes is less than :obj:`thresh`. This method
    is mainly used as postprocessing of object detection.
    The bounding boxes are selected from ones with higher scores.
    If :obj:`score` is not provided as an argument, the bounding box
    is ordered by its index in ascending order.

    The bounding boxes are expected to be packed into a two dimensional
    tensor of shape :math:`(R, 4)`, where :math:`R` is the number of
    bounding boxes in the image. The second axis represents attributes of
    the bounding box. They are :obj:`(y_min, x_min, y_max, x_max)`,
    where the four attributes are coordinates of the top left and the
    bottom right vertices.

    :obj:`score` is a float array of shape :math:`(R,)`. Each score indicates
    confidence of prediction.

    This function accepts both :obj:`numpy.ndarray` and :obj:`cupy.ndarray` as
    inputs. Please note that both :obj:`bbox` and :obj:`score` need to be
    same type.
    The output is same type as the type of the inputs.

    Args:
        bbox (array): Bounding boxes to be transformed. The shape is
            :math:`(R, 4)`. :math:`R` is the number of bounding boxes.
        thresh (float): Threshold of IoUs.
        score (array): An array of confidences whose shape is :math:`(R,)`.
        limit (int): The upper bound of the number of the output bounding
            boxes. If it is not specified, this method selects as many
            bounding boxes as possible.

    Returns:
        array:
        An array with indices of bounding boxes that are selected. \
        They are sorted by the scores of bounding boxes in descending \
        order. \
        The shape of this array is :math:`(K,)` and its dtype is\
        :obj:`numpy.int32`. Note that :math:`K \\leq R`.

    """

    xp = cuda.get_array_module(bbox)
    if xp == np:
        return _non_maximum_suppression_cpu(bbox, thresh, score, limit)
    else:
        return _non_maximum_suppression_gpu(bbox, thresh, score, limit)


def _non_maximum_suppression_cpu(bbox, thresh, score=None, limit=None):
    if len(bbox) == 0:
        return np.zeros((0,), dtype=np.int32)

    if score is not None:
        order = score.argsort()[::-1]
        bbox = bbox[order]
    bbox_area = np.prod(bbox[:, 2:] - bbox[:, :2], axis=1)

    selec = np.zeros(bbox.shape[0], dtype=bool)
    for i, b in enumerate(bbox):
        tl = np.maximum(b[:2], bbox[selec, :2])
        br = np.minimum(b[2:], bbox[selec, 2:])
        area = np.prod(br - tl, axis=1) * (tl < br).all(axis=1)

        iou = area / (bbox_area[i] + bbox_area[selec] - area)
        if (iou >= thresh).any():
            continue

        selec[i] = True
        if limit is not None and np.count_nonzero(selec) >= limit:
            break

    selec = np.where(selec)[0]
    if score is not None:
        selec = order[selec]
    return selec.astype(np.int32)


def _non_maximum_suppression_gpu(bbox, thresh, score=None, limit=None):
    if len(bbox) == 0:
        return cp.zeros((0,), dtype=np.int32)

    n_bbox = bbox.shape[0]

    if score is not None:
        order = score.argsort()[::-1].astype(np.int32)
    else:
        order = cp.arange(n_bbox, dtype=np.int32)

    sorted_bbox = bbox[order, :]
    selec, n_selec = _call_nms_kernel(
        sorted_bbox, thresh)
    selec = selec[:n_selec]
    selec = order[selec]
    if limit is not None:
        selec = selec[:limit]
    return selec


_nms_gpu_code = '''
#define DIVUP(m,n) ((m) / (n) + ((m) % (n) > 0))
int const threadsPerBlock = sizeof(unsigned long long) * 8;

__device__
inline float devIoU(float const *const bbox_a, float const *const bbox_b) {
  float top = max(bbox_a[0], bbox_b[0]);
  float bottom = min(bbox_a[2], bbox_b[2]);
  float left = max(bbox_a[1], bbox_b[1]);
  float right = min(bbox_a[3], bbox_b[3]);
  float height = max(bottom - top, 0.f);
  float width = max(right - left, 0.f);
  float area_i = height * width;
  float area_a = (bbox_a[2] - bbox_a[0]) * (bbox_a[3] - bbox_a[1]);
  float area_b = (bbox_b[2] - bbox_b[0]) * (bbox_b[3] - bbox_b[1]);
  return area_i / (area_a + area_b - area_i);
}

extern "C"
__global__
void nms_kernel(const int n_bbox, const float thresh,
                const float *dev_bbox,
                unsigned long long *dev_mask) {
  const int row_start = blockIdx.y;
  const int col_start = blockIdx.x;

  const int row_size =
        min(n_bbox - row_start * threadsPerBlock, threadsPerBlock);
  const int col_size =
        min(n_bbox - col_start * threadsPerBlock, threadsPerBlock);

  __shared__ float block_bbox[threadsPerBlock * 4];
  if (threadIdx.x < col_size) {
    block_bbox[threadIdx.x * 4 + 0] =
        dev_bbox[(threadsPerBlock * col_start + threadIdx.x) * 4 + 0];
    block_bbox[threadIdx.x * 4 + 1] =
        dev_bbox[(threadsPerBlock * col_start + threadIdx.x) * 4 + 1];
    block_bbox[threadIdx.x * 4 + 2] =
        dev_bbox[(threadsPerBlock * col_start + threadIdx.x) * 4 + 2];
    block_bbox[threadIdx.x * 4 + 3] =
        dev_bbox[(threadsPerBlock * col_start + threadIdx.x) * 4 + 3];
  }
  __syncthreads();

  if (threadIdx.x < row_size) {
    const int cur_box_idx = threadsPerBlock * row_start + threadIdx.x;
    const float *cur_box = dev_bbox + cur_box_idx * 4;
    int i = 0;
    unsigned long long t = 0;
    int start = 0;
    if (row_start == col_start) {
      start = threadIdx.x + 1;
    }
    for (i = start; i < col_size; i++) {
      if (devIoU(cur_box, block_bbox + i * 4) >= thresh) {
        t |= 1ULL << i;
      }
    }
    const int col_blocks = DIVUP(n_bbox, threadsPerBlock);
    dev_mask[cur_box_idx * col_blocks + col_start] = t;
  }
}
'''


def _call_nms_kernel(bbox, thresh):
    n_bbox = bbox.shape[0]
    threads_per_block = 64
    col_blocks = np.ceil(n_bbox / threads_per_block).astype(np.int32)
    blocks = (col_blocks, col_blocks, 1)
    threads = (threads_per_block, 1, 1)

    mask_dev = cp.zeros((n_bbox * col_blocks,), dtype=np.uint64)
    bbox = cp.ascontiguousarray(bbox, dtype=np.float32)
    kern = _load_kernel('nms_kernel', _nms_gpu_code)
<<<<<<< HEAD
    kern(blocks, threads, args=(cupy.int32(n_bbox), cupy.float32(thresh),
=======
    kern(blocks, threads, args=(n_bbox, cp.float32(thresh),
>>>>>>> 405b54fc
                                bbox, mask_dev))

    mask_host = mask_dev.get()
    selection, n_selec = _nms_gpu_post(
        mask_host, n_bbox, threads_per_block, col_blocks)
    return selection, n_selec<|MERGE_RESOLUTION|>--- conflicted
+++ resolved
@@ -194,12 +194,8 @@
     mask_dev = cp.zeros((n_bbox * col_blocks,), dtype=np.uint64)
     bbox = cp.ascontiguousarray(bbox, dtype=np.float32)
     kern = _load_kernel('nms_kernel', _nms_gpu_code)
-<<<<<<< HEAD
-    kern(blocks, threads, args=(cupy.int32(n_bbox), cupy.float32(thresh),
-=======
-    kern(blocks, threads, args=(n_bbox, cp.float32(thresh),
->>>>>>> 405b54fc
-                                bbox, mask_dev))
+    kern(blocks, threads,
+         args=(cp.int32(n_bbox), cp.float32(thresh), bbox, mask_dev))
 
     mask_host = mask_dev.get()
     selection, n_selec = _nms_gpu_post(
