--- conflicted
+++ resolved
@@ -272,13 +272,8 @@
         bbox_init = chainer.initializers.Normal(0.001)
         super(FasterRCNNHeadResNet, self).__init__(
             res5=BuildingBlock(3, 1024, 512, 2048, 2, initialW=initialW),
-<<<<<<< HEAD
-            cls_score=L.Linear(2048, n_class, wscale=cls_init),
-            bbox_pred=L.Linear(2048, n_class * 4, wscale=bbox_init),
-=======
             cls_score=L.Linear(2048, n_class, initialW=cls_init),
             bbox_pred=L.Linear(2048, n_class * 4, initialW=bbox_init),
->>>>>>> e260fa03
         )
 
     def __call__(self, x, train=False):
