# Original work by:
# ----------------------------------------------------------------------------
# Copyright (c) 2016 Shunta Saito
# Licensed under The MIT License
# https://github.com/mitmul/chainer-faster-rcnn
# ----------------------------------------------------------------------------

import numpy as np

import chainer
from chainer import cuda
import chainer.functions as F
from chainer.initializers import constant
import chainer.links as L
from chainer.links.model.vision.vgg import VGG16Layers
from chainer.links.model.vision.resnet import BuildingBlock
from chainer.links.model.vision.resnet import ResNet101Layers

from chainercv.functions.smooth_l1_loss import smooth_l1_loss

from chainercv.links.faster_rcnn.bbox_transform import bbox_transform_inv
from chainercv.links.faster_rcnn.bbox_transform import clip_boxes
from chainercv.links.faster_rcnn.nms_cpu import nms_cpu as nms
from chainercv.links.faster_rcnn.proposal_target_layer import\
    ProposalTargetLayer
from chainercv.links.faster_rcnn.region_proposal_network import\
    RegionProposalNetwork


class FasterRCNNBase(chainer.Chain):

    def __init__(
            self, feature, rpn, head,
            n_class, roi_size,
            nms_thresh=0.3,
            conf_thresh=0.05,
            sigma=1.,
            spatial_scale=0.0625,
            targets_precomputed=True
    ):
        super(FasterRCNNBase, self).__init__(
            feature=feature,
            rpn=rpn,
            head=head,
        )
        self.proposal_target_layer = ProposalTargetLayer(n_class)
        self.n_class = n_class
        self.train = True

        self.sigma = sigma
        self.spatial_scale = spatial_scale
        self.roi_size = roi_size
        self.nms_thresh = nms_thresh
        self.conf_thresh = conf_thresh
        self.targets_precomputed = targets_precomputed

    def __call__(self, x, bbox=None, label=None, scale=1.):
        train = self.train and bbox is not None
        if not train:
            bbox = None

        # TODO(yuyu2172) this is really ugly
        if isinstance(scale, chainer.Variable):
            scale = np.asscalar(cuda.to_cpu(scale.data))

        # TODO(yuyu2172) this is really ugly
        if isinstance(x, chainer.Variable):
            x_data = x.data
        else:
            x_data = x
        device = cuda.get_device(x_data)

        xp = cuda.get_array_module(x)
        if bbox is not None and label is not None:
            bboxes = xp.concatenate(
                (bbox.data, label.data[:, :, None]), axis=2)
        else:
            bboxes = None
        # TODO(yuyu2172) name bboxes is really bad.

        img_size = x.shape[2:][::-1]

        h = self._extract_feature(x)

        if train:
            if isinstance(bboxes, chainer.Variable):
                bboxes = bboxes.data
            bboxes = cuda.to_cpu(bboxes)
<<<<<<< HEAD
            rpn_cls_loss, rpn_loss_bbox, proposal = self.rpn(
                h, img_size, bboxes=bboxes, scale=scale)
=======
            rpn_cls_loss, rpn_loss_bbox, rois = self.rpn(
                h, img_size, bbox=bboxes, scale=scale)
>>>>>>> 55e9cb0e
        else:
            # shape (300, 5)
            # the second axis is (batch_id, x_min, y_min, x_max, y_max)
            proposal = self.rpn(h, img_size, bboxes=bboxes, scale=scale)

        if train:
            roi, labels, bbox_targets, bbox_inside_weights, \
                bbox_outside_weights = self.proposal_target_layer(
                    proposal, bboxes)

        # Convert rois
        if device.id >= 0:
            proposal = cuda.to_gpu(proposal, device=device)

        # RCNN
        pool5 = F.roi_pooling_2d(
            h, proposal, self.roi_size, self.roi_size, self.spatial_scale)
        bbox_pred, cls_score = self.head(pool5, train=train)

        if not train:
            boxes = roi[:, 1:5]
            boxes = boxes / scale
            W, H = img_size
            bbox_pred = bbox_pred.data 

            if self.targets_precomputed:
                mean = xp.tile(xp.array(self.proposal_target_layer.BBOX_NORMALIZE_MEANS), self.n_class)
                std = xp.tile(np.array(self.proposal_target_layer.BBOX_NORMALIZE_STDS), self.n_class)
                bbox_pred = (bbox_pred * std + mean).astype(np.float32)

            pred_boxes = bbox_transform_inv(boxes, bbox_pred, device.id)
            # Use this if you want to have identical results to the caffe
            # implementation.
            # pred_boxes = bbox_transform_inv(
            #     cuda.to_cpu(boxes), cuda.to_cpu(bbox_pred.data))

            cls_prob = F.softmax(cls_score)
            pred_boxes = clip_boxes(
                pred_boxes, (W / scale, H / scale), device.id)
            return pred_boxes[None], cls_prob[None].data 

        if device.id >= 0:
            labels = cuda.to_gpu(labels, device=device)
            bbox_targets = cuda.to_gpu(bbox_targets, device=device)
            bbox_inside_weights = cuda.to_gpu(
                bbox_inside_weights, device=device)
            bbox_outside_weights = cuda.to_gpu(
                bbox_outside_weights, device=device)

        loss_cls = F.softmax_cross_entropy(cls_score, labels)
        loss_bbox = smooth_l1_loss(
            bbox_pred, bbox_targets, bbox_inside_weights, bbox_outside_weights,
            self.sigma)

        loss = rpn_cls_loss + rpn_loss_bbox + loss_bbox + loss_cls
        chainer.reporter.report({'rpn_loss_cls': rpn_cls_loss,
                                 'rpn_loss_bbox': rpn_loss_bbox,
                                 'loss_bbox': loss_bbox,
                                 'loss_cls': loss_cls,
                                 'loss': loss},
                                self)
        return loss

    def predict_bbox(self, x, scale=1.):
        """Predicts bounding boxes which satisfy confidence constraints.

        """
        pred_bbox, cls_prob = self.__call__(x, scale=scale)
        cls_prob = chainer.cuda.to_cpu(cls_prob)[0]
        pred_bbox = chainer.cuda.to_cpu(pred_bbox)[0]

        out_bbox, out_label, out_confidence = _predict_to_bbox(
            pred_bbox, cls_prob, self.nms_thresh, self.conf_thresh,
            n_class=self.n_class)
        return out_bbox[None], out_label[None], out_confidence[None]

    def _extract_feature(self, x):
        raise NotImplementedError


def _predict_to_bbox(pred_bbox, cls_prob, nms_thresh, conf_thresh, n_class):
    assert cls_prob.ndim == 2
    out_bbox = []
    out_label = []
    out_confidence = []
    # skip cls_id = 0 because it is the background class
    for cls_id in range(1, n_class):
        _cls = cls_prob[:, cls_id][:, None]  # (300, 1)
        _bbx = pred_bbox[:, cls_id * 4: (cls_id + 1) * 4]  # (300, 4)
        dets = np.hstack((_bbx, _cls))  # (300, 5)
        inds = np.where(dets[:, -1] > conf_thresh)[0]
        dets = dets[inds, :]
        keep = nms(dets, nms_thresh)
        dets = dets[keep, :]
        if len(dets) > 0:
            out_bbox.append(dets[:, :4])
            out_label.append(np.ones((len(dets),)) * cls_id)
            out_confidence.append(dets[:, 4])
    if len(out_bbox) != 0:
        out_bbox = np.concatenate(out_bbox, axis=0).astype(np.float32)
        out_label = np.concatenate(out_label, axis=0).astype(np.int32)
        out_confidence = np.concatenate(out_confidence, axis=0).astype(np.float32)
    else:
        out_bbox = np.zeros((0, 4), dtype=np.float32)
        out_label = np.zeros((0,), dtype=np.int32)
        out_confidence = np.zeros((0,), dtype=np.float32)
    return out_bbox, out_label, out_confidence


class FasterRCNNHeadVGG(chainer.Chain):

    def __init__(self, n_class, initialW=None):
        cls_init = chainer.initializers.Normal(0.01)
        bbox_init = chainer.initializers.Normal(0.001)
        super(FasterRCNNHeadVGG, self).__init__(
            # these linear links take some time to initialize
            fc6=L.Linear(25088, 4096, initialW=initialW),
            fc7=L.Linear(4096, 4096, initialW=initialW),
            cls_score=L.Linear(4096, n_class, initialW=cls_init),
            bbox_pred=L.Linear(4096, n_class * 4, initialW=bbox_init)
        )

    def __call__(self, x, train=False):
        fc6 = F.dropout(F.relu(self.fc6(x)), train=train)
        fc7 = F.dropout(F.relu(self.fc7(fc6)), train=train)

        # Per class probability
        cls_score = self.cls_score(fc7)

        bbox_pred = self.bbox_pred(fc7)
        return bbox_pred, cls_score


class FasterRCNNVGG(FasterRCNNBase):

    def __init__(self, n_class=21,
                 nms_thresh=0.3, conf_thresh=0.05,
                 n_anchors=9, anchor_scales=[8, 16, 32],
                 targets_precomputed=True
                 ):
        feat_stride = 16
        rpn_sigma = 3.
        sigma = 1.

        feature = VGG16Layers()
        rpn = RegionProposalNetwork(
            512, 512, anchor_scales=anchor_scales,
            feat_stride=feat_stride,
            rpn_sigma=rpn_sigma)
        head = FasterRCNNHeadVGG(n_class, initialW=constant.Zero())
        super(FasterRCNNVGG, self).__init__(
            feature,
            rpn,
            head,
            n_class=n_class,
            roi_size=7,
            nms_thresh=nms_thresh,
            conf_thresh=conf_thresh,
            sigma=sigma,
            targets_precomputed=targets_precomputed
        )
        # Handle pretrained models
        self.head.fc6.copyparams(self.feature.fc6)
        self.head.fc7.copyparams(self.feature.fc7)

        remove_links = ['fc6', 'fc7', 'fc8']
        for name in remove_links:
            self.feature._children.remove(name)
            delattr(self.feature, name)

    def _extract_feature(self, x):
        hs = self.feature(x, layers=['pool2', 'conv5_3'])
        h = hs['conv5_3']
        hs['pool2'].unchain_backward()
        return h


class FasterRCNNHeadResNet(chainer.Chain):

    # MEMO: http://ethereon.github.io/netscope/#/gist/4b53f4ee831891ce886a5b8fae62473c
    def __init__(self, n_class, initialW=None):
        cls_init = chainer.initializers.Normal(0.01)
        bbox_init = chainer.initializers.Normal(0.001)
        super(FasterRCNNHeadResNet, self).__init__(
            res5=BuildingBlock(3, 1024, 512, 2048, 2, initialW=initialW),
            cls_score=L.Linear(2048, n_class, initialW=cls_init),
            bbox_pred=L.Linear(2048, n_class * 4, initialW=bbox_init),
        )

    def __call__(self, x, train=False):
        h = self.res5(x, test=not train)
        h = F.max_pooling_2d(h, ksize=7)

        cls_score = self.cls_score(h)
        bbox_pred = self.bbox_pred(h)
        return bbox_pred, cls_score


class FasterRCNNResNet(FasterRCNNBase):

    def __init__(self, n_class=21,
                 nms_thresh=0.3, conf_thresh=0.05,
                 n_anchors=9, anchor_scales=[8, 16, 32],
                 targets_precomputed=True
                 ):
        feat_stride = 16
        rpn_sigma = 3.
        sigma = 1.

        feature = ResNet101Layers()
        rpn = RegionProposalNetwork(
            1024, 256, feat_stride=feat_stride,
            anchor_scales=anchor_scales, rpn_sigma=rpn_sigma)
        head = FasterRCNNHeadResNet(n_class, initialW=constant.Zero())

        super(FasterRCNNResNet, self).__init__(
            feature,
            rpn,
            head,
            n_class=n_class,
            roi_size=14,
            nms_thresh=nms_thresh,
            conf_thresh=conf_thresh,
            sigma=sigma,
        )
        # Handle pretrained models
        self.head.res5.copyparams(self.feature.res5)

        remove_links = ['res5']
        for name in remove_links:
            self.feature._children.remove(name)
            delattr(self.feature, name)

    def _extract_feature(self, x):
        hs = self.feature(x, layers=['res2', 'res4'])
        h = hs['res4']
        hs['res2'].unchain_backward()
        return h<|MERGE_RESOLUTION|>--- conflicted
+++ resolved
@@ -86,13 +86,8 @@
             if isinstance(bboxes, chainer.Variable):
                 bboxes = bboxes.data
             bboxes = cuda.to_cpu(bboxes)
-<<<<<<< HEAD
             rpn_cls_loss, rpn_loss_bbox, proposal = self.rpn(
-                h, img_size, bboxes=bboxes, scale=scale)
-=======
-            rpn_cls_loss, rpn_loss_bbox, rois = self.rpn(
                 h, img_size, bbox=bboxes, scale=scale)
->>>>>>> 55e9cb0e
         else:
             # shape (300, 5)
             # the second axis is (batch_id, x_min, y_min, x_max, y_max)
