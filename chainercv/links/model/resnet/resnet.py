from __future__ import division

import numpy as np

import chainer
import chainer.functions as F
from chainer import initializers
import chainer.links as L

from chainercv.links import Conv2DBNActiv
from chainercv.links.model.resnet.resblock import ResBlock
from chainercv.links import PickableSequentialChain
from chainercv import utils


# RGB order
# This is channel wise mean of mean image distributed at
# https://github.com/KaimingHe/deep-residual-networks
imagenet_he_mean = np.array(
    [123.15163084, 115.90288257, 103.0626238],
    dtype=np.float32)[:, np.newaxis, np.newaxis]


class ResNet(PickableSequentialChain):

    """Base class for ResNet architecture.

    This is a pickable sequential link.
    The network can choose output layers from set of all
    intermediate layers.
    The attribute :obj:`pick` is the names of the layers that are going
    to be picked by :meth:`__call__`.
    The attribute :obj:`layer_names` is the names of all layers
    that can be picked.

    Examples:

        >>> model = ResNet50()
        # By default, __call__ returns a probability score (after Softmax).
        >>> prob = model(imgs)
        >>> model.pick = 'res5'
        # This is layer res5
        >>> res5 = model(imgs)
        >>> model.pick = ['res5', 'fc6']
        >>> # These are layers res5 and fc6.
        >>> res5, fc6 = model(imgs)

    .. seealso::
        :class:`chainercv.links.model.PickableSequentialChain`

    When :obj:`pretrained_model` is the path of a pre-trained chainer model
    serialized as a :obj:`.npz` file in the constructor, this chain model
    automatically initializes all the parameters with it.
    When a string in the prespecified set is provided, a pretrained model is
    loaded from weights distributed on the Internet.
    The list of pretrained models supported are as follows:

    * :obj:`imagenet`: Loads weights trained with ImageNet and distributed \
        at `Model Zoo \
        <https://github.com/BVLC/caffe/wiki/Model-Zoo>`_.
        This is only supported when :obj:`arch=='he'`.

    Args:
        n_layer (int): The number of layers.
        n_class (int): The number of classes. If :obj:`None`,
            the default values are used.
            If a supported pretrained model is used,
            the number of classes used to train the pretrained model
            is used. Otherwise, the number of classes in ILSVRC 2012 dataset
            is used.
        pretrained_model (string): The destination of the pre-trained
            chainer model serialized as a :obj:`.npz` file.
            If this is one of the strings described
            above, it automatically loads weights stored under a directory
            :obj:`$CHAINER_DATASET_ROOT/pfnet/chainercv/models/`,
            where :obj:`$CHAINER_DATASET_ROOT` is set as
            :obj:`$HOME/.chainer/dataset` unless you specify another value
            by modifying the environment variable.
        mean (numpy.ndarray): A mean value. If :obj:`None`,
            the default values are used.
            If a supported pretrained model is used,
            the mean value used to train the pretrained model is used.
            Otherwise, the mean value calculated from ILSVRC 2012 dataset
            is used.
        initialW (callable): Initializer for the weights of
            convolution kernels.
        fc_kwargs (dict): Keyword arguments passed to initialize
            the :class:`chainer.links.Linear`.
        arch (string): If :obj:`fb`, use Facebook ResNet
            architecture. When :obj:`he`, use the architecture presented
            by `the original ResNet paper \
            <https://arxiv.org/pdf/1512.03385.pdf>`_.
            This option changes where to apply strided convolution.
            The default value is :obj:`fb`.

    """

    _blocks = {
        50: [3, 4, 6, 3],
        101: [3, 4, 23, 3],
        152: [3, 8, 36, 3]
    }

    _models = {
        'fb': {
            50: {},
            101: {},
            152: {}
        },
        'he': {
            50: {
                'imagenet': {
<<<<<<< HEAD
                    'n_class': 1000,
                    'url': 'https://github.com/yuyu2172/share-weights/'
                    'releases/download/0.0.6/'
                    'resnet50_imagenet_convert_2018_03_07.npz',
                    'mean': imagenet_he_mean
=======
                    'param': {'n_class': 1000, 'mean': _imagenet_mean},
                    'overwritable': {'mean'},
                    'url': 'https://chainercv-models.preferred.jp/'
                    'resnet50_imagenet_converted_2018_03_07.npz'
>>>>>>> e626bc8f
                },
            },
            101: {
                'imagenet': {
<<<<<<< HEAD
                    'n_class': 1000,
                    'url': 'https://github.com/yuyu2172/share-weights/'
                    'releases/download/0.0.6/'
                    'resnet101_imagenet_convert_2018_03_07.npz',
                    'mean': imagenet_he_mean
=======
                    'param': {'n_class': 1000, 'mean': _imagenet_mean},
                    'overwritable': {'mean'},
                    'url': 'https://chainercv-models.preferred.jp/'
                    'resnet101_imagenet_converted_2018_03_07.npz'
>>>>>>> e626bc8f
                },
            },
            152: {
                'imagenet': {
<<<<<<< HEAD
                    'n_class': 1000,
                    'url': 'https://github.com/yuyu2172/share-weights/'
                    'releases/download/0.0.6/'
                    'resnet152_imagenet_convert_2018_03_07.npz',
                    'mean': imagenet_he_mean
=======
                    'param': {'n_class': 1000, 'mean': _imagenet_mean},
                    'overwritable': {'mean'},
                    'url': 'https://chainercv-models.preferred.jp/'
                    'resnet152_imagenet_converted_2018_03_07.npz'
>>>>>>> e626bc8f
                },
            }
        }
    }

    def __init__(self, n_layer,
                 n_class=None,
                 pretrained_model=None,
                 mean=None, initialW=None, fc_kwargs={}, arch='fb'):
        if arch == 'fb':
            if pretrained_model == 'imagenet':
                raise ValueError(
                    'Pretrained weights for Facebook ResNet models '
                    'are not supported. Please set arch to \'he\'.')
            stride_first = False
            conv1_no_bias = True
        elif arch == 'he':
            stride_first = True
            # Kaiming He uses bias only for ResNet50
            conv1_no_bias = n_layer != 50
        else:
            raise ValueError('arch is expected to be one of [\'he\', \'fb\']')
        blocks = self._blocks[n_layer]

<<<<<<< HEAD
        if n_class is None:
            if pretrained_model in _models:
                n_class = _models[pretrained_model]['n_class']
            else:
                n_class = 1000

        if mean is None:
            if pretrained_model in _models:
                mean = _models[pretrained_model]['mean']
            else:
                mean = imagenet_he_mean
        self.mean = mean
=======
        param, path = utils.prepare_pretrained_model(
            {'n_class': n_class, 'mean': mean},
            pretrained_model, self._models[arch][n_layer],
            {'n_class': 1000, 'mean': _imagenet_mean})
        self.mean = param['mean']
>>>>>>> e626bc8f

        if initialW is None:
            initialW = initializers.HeNormal(scale=1., fan_option='fan_out')
        if 'initialW' not in fc_kwargs:
            fc_kwargs['initialW'] = initializers.Normal(scale=0.01)
        if pretrained_model:
            # As a sampling process is time-consuming,
            # we employ a zero initializer for faster computation.
            initialW = initializers.constant.Zero()
            fc_kwargs['initialW'] = initializers.constant.Zero()
        kwargs = {'initialW': initialW, 'stride_first': stride_first}

        super(ResNet, self).__init__()
        with self.init_scope():
            self.conv1 = Conv2DBNActiv(None, 64, 7, 2, 3, nobias=conv1_no_bias,
                                       initialW=initialW)
            self.pool1 = lambda x: F.max_pooling_2d(x, ksize=3, stride=2)
            self.res2 = ResBlock(blocks[0], None, 64, 256, 1, **kwargs)
            self.res3 = ResBlock(blocks[1], None, 128, 512, 2, **kwargs)
            self.res4 = ResBlock(blocks[2], None, 256, 1024, 2, **kwargs)
            self.res5 = ResBlock(blocks[3], None, 512, 2048, 2, **kwargs)
            self.pool5 = _global_average_pooling_2d
            self.fc6 = L.Linear(None, param['n_class'], **fc_kwargs)
            self.prob = F.softmax

        if path:
            chainer.serializers.load_npz(path, self)


def _global_average_pooling_2d(x):
    n, channel, rows, cols = x.data.shape
    h = F.average_pooling_2d(x, (rows, cols), stride=1)
    h = h.reshape((n, channel))
    return h


class ResNet50(ResNet):

    """ResNet-50 Network.

    Please consult the documentation for :class:`ResNet`.

    .. seealso::
        :class:`chainercv.links.model.resnet.ResNet`

    """

    def __init__(self, n_class=None, pretrained_model=None,
                 mean=None, initialW=None, fc_kwargs={}, arch='fb'):
        super(ResNet50, self).__init__(
            50, n_class, pretrained_model,
            mean, initialW, fc_kwargs, arch)


class ResNet101(ResNet):

    """ResNet-101 Network.

    Please consult the documentation for :class:`ResNet`.

    .. seealso::
        :class:`chainercv.links.model.resnet.ResNet`

    """

    def __init__(self, n_class=None, pretrained_model=None,
                 mean=None, initialW=None, fc_kwargs={}, arch='fb'):
        super(ResNet101, self).__init__(
            101, n_class, pretrained_model,
            mean, initialW, fc_kwargs, arch)


class ResNet152(ResNet):

    """ResNet-152 Network.

    Please consult the documentation for :class:`ResNet`.

    .. seealso::
        :class:`chainercv.links.model.resnet.ResNet`

    """

    def __init__(self, n_class=None, pretrained_model=None,
                 mean=None, initialW=None, fc_kwargs={}, arch='fb'):
        super(ResNet152, self).__init__(
            152, n_class, pretrained_model,
            mean, initialW, fc_kwargs, arch)<|MERGE_RESOLUTION|>--- conflicted
+++ resolved
@@ -16,7 +16,7 @@
 # RGB order
 # This is channel wise mean of mean image distributed at
 # https://github.com/KaimingHe/deep-residual-networks
-imagenet_he_mean = np.array(
+_imagenet_mean = np.array(
     [123.15163084, 115.90288257, 103.0626238],
     dtype=np.float32)[:, np.newaxis, np.newaxis]
 
@@ -110,50 +110,26 @@
         'he': {
             50: {
                 'imagenet': {
-<<<<<<< HEAD
-                    'n_class': 1000,
-                    'url': 'https://github.com/yuyu2172/share-weights/'
-                    'releases/download/0.0.6/'
-                    'resnet50_imagenet_convert_2018_03_07.npz',
-                    'mean': imagenet_he_mean
-=======
                     'param': {'n_class': 1000, 'mean': _imagenet_mean},
                     'overwritable': {'mean'},
                     'url': 'https://chainercv-models.preferred.jp/'
                     'resnet50_imagenet_converted_2018_03_07.npz'
->>>>>>> e626bc8f
                 },
             },
             101: {
                 'imagenet': {
-<<<<<<< HEAD
-                    'n_class': 1000,
-                    'url': 'https://github.com/yuyu2172/share-weights/'
-                    'releases/download/0.0.6/'
-                    'resnet101_imagenet_convert_2018_03_07.npz',
-                    'mean': imagenet_he_mean
-=======
                     'param': {'n_class': 1000, 'mean': _imagenet_mean},
                     'overwritable': {'mean'},
                     'url': 'https://chainercv-models.preferred.jp/'
                     'resnet101_imagenet_converted_2018_03_07.npz'
->>>>>>> e626bc8f
                 },
             },
             152: {
                 'imagenet': {
-<<<<<<< HEAD
-                    'n_class': 1000,
-                    'url': 'https://github.com/yuyu2172/share-weights/'
-                    'releases/download/0.0.6/'
-                    'resnet152_imagenet_convert_2018_03_07.npz',
-                    'mean': imagenet_he_mean
-=======
                     'param': {'n_class': 1000, 'mean': _imagenet_mean},
                     'overwritable': {'mean'},
                     'url': 'https://chainercv-models.preferred.jp/'
                     'resnet152_imagenet_converted_2018_03_07.npz'
->>>>>>> e626bc8f
                 },
             }
         }
@@ -178,26 +154,11 @@
             raise ValueError('arch is expected to be one of [\'he\', \'fb\']')
         blocks = self._blocks[n_layer]
 
-<<<<<<< HEAD
-        if n_class is None:
-            if pretrained_model in _models:
-                n_class = _models[pretrained_model]['n_class']
-            else:
-                n_class = 1000
-
-        if mean is None:
-            if pretrained_model in _models:
-                mean = _models[pretrained_model]['mean']
-            else:
-                mean = imagenet_he_mean
-        self.mean = mean
-=======
         param, path = utils.prepare_pretrained_model(
             {'n_class': n_class, 'mean': mean},
             pretrained_model, self._models[arch][n_layer],
             {'n_class': 1000, 'mean': _imagenet_mean})
         self.mean = param['mean']
->>>>>>> e626bc8f
 
         if initialW is None:
             initialW = initializers.HeNormal(scale=1., fan_option='fan_out')
