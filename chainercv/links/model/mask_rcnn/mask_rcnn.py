from __future__ import division

import numpy as np

import chainer
from chainer.backends import cuda
import chainer.functions as F

from chainercv.links.model.mask_rcnn.misc import scale_img


class MaskRCNN(chainer.Chain):

    """Base class of Mask R-CNN.

    This is a base class of Mask R-CNN [#]_.

    .. [#] Kaiming He et al. Mask R-CNN. ICCV 2017

    Args:
        extractor (Link): A link that extracts feature maps.
            This link must have :obj:`scales`, :obj:`mean` and
            :meth:`__call__`.
        rpn (Link): A link that has the same interface as
            :class:`~chainercv.links.model.fpn.RPN`.
            Please refer to the documentation found there.
        head (Link): A link that has the same interface as
            :class:`~chainercv.links.model.fpn.Head`.
            Please refer to the documentation found there.
        mask_head (Link): A link that has the same interface as
            :class:`~chainercv.links.model.mask_rcnn.MaskRCNN`.
            Please refer to the documentation found there.

    Parameters:
        nms_thresh (float): The threshold value
            for :func:`~chainercv.utils.non_maximum_suppression`.
            The default value is :obj:`0.5`.
            This value can be changed directly or by using :meth:`use_preset`.
        score_thresh (float): The threshold value for confidence score.
            If a bounding box whose confidence score is lower than this value,
            the bounding box will be suppressed.
            The default value is :obj:`0.7`.
            This value can be changed directly or by using :meth:`use_preset`.

    """

    min_size = 800
    max_size = 1333
    stride = 32

    def __init__(self, extractor, rpn, head, mask_head,
                 keypoint_head, mode='mask'):
        super(MaskRCNN, self).__init__()
        with self.init_scope():
            self.extractor = extractor
            self.rpn = rpn
            self.head = head
            if mode == 'mask':
                self.mask_head = mask_head
            elif mode =='keypoint':
                self.keypoint_head = keypoint_head
        self.mode = mode

        self.use_preset('visualize')

    def use_preset(self, preset):
        """Use the given preset during prediction.

        This method changes values of :obj:`nms_thresh` and
        :obj:`score_thresh`. These values are a threshold value
        used for non maximum suppression and a threshold value
        to discard low confidence proposals in :meth:`predict`,
        respectively.

        If the attributes need to be changed to something
        other than the values provided in the presets, please modify
        them by directly accessing the public attributes.

        Args:
            preset ({'visualize', 'evaluate'}): A string to determine the
                preset to use.
        """

        if preset == 'visualize':
            self.nms_thresh = 0.5
            self.score_thresh = 0.7
        elif preset == 'evaluate':
            self.nms_thresh = 0.5
            self.score_thresh = 0.05
        else:
            raise ValueError('preset must be visualize or evaluate')

    def __call__(self, x):
        assert(not chainer.config.train)
        hs = self.extractor(x)
        rpn_locs, rpn_confs = self.rpn(hs)
        anchors = self.rpn.anchors(h.shape[2:] for h in hs)
        rois, roi_indices = self.rpn.decode(
            rpn_locs, rpn_confs, anchors, x.shape)
        rois, roi_indices = self.head.distribute(rois, roi_indices)
        return hs, rois, roi_indices

    def predict(self, imgs):
        """Segment object instances from images.

        This method predicts instance-aware object regions for each image.

        Args:
            imgs (iterable of numpy.ndarray): Arrays holding images of shape
                :math:`(B, C, H, W)`.  All images are in CHW and RGB format
                and the range of their value is :math:`[0, 255]`.

        Returns:
           tuple of lists:
           This method returns a tuple of three lists,
           :obj:`(masks, labels, scores)`.

           * **masks**: A list of boolean arrays of shape :math:`(R, H, W)`, \
               where :math:`R` is the number of masks in a image. \
               Each pixel holds value if it is inside the object inside or not.
           * **labels** : A list of integer arrays of shape :math:`(R,)`. \
               Each value indicates the class of the masks. \
               Values are in range :math:`[0, L - 1]`, where :math:`L` is the \
               number of the foreground classes.
           * **scores** : A list of float arrays of shape :math:`(R,)`. \
               Each value indicates how confident the prediction is.

        """

        sizes = [img.shape[1:] for img in imgs]
        x, scales = self.prepare(imgs)

        with chainer.using_config('train', False), chainer.no_backprop_mode():
            hs, rois, roi_indices = self(x)
            head_locs, head_confs = self.head(hs, rois, roi_indices)
        bboxes, labels, scores = self.head.decode(
            rois, roi_indices, head_locs, head_confs,
            scales, sizes, self.nms_thresh, self.score_thresh)

        rescaled_bboxes = [bbox * scale for scale, bbox in zip(scales, bboxes)]
<<<<<<< HEAD
        if self.mode == 'mask':
            # Change bboxes to RoI and RoI indices format
            mask_rois_before_reordering, mask_roi_indices_before_reordering =\
                _list_to_flat(rescaled_bboxes)
            mask_rois, mask_roi_indices, order = self.mask_head.distribute(
                mask_rois_before_reordering, mask_roi_indices_before_reordering)
            with chainer.using_config('train', False), chainer.no_backprop_mode():
                segms = F.sigmoid(
                    self.mask_head(hs, mask_rois, mask_roi_indices)).data
            # Put the order of proposals back to the one used by bbox head.
            segms = segms[order]
            segms = _flat_to_list(
                segms, mask_roi_indices_before_reordering, len(imgs))
            segms = [segm if segm is not None else
                    self.xp.zeros(
                        (0, self.mask_head.mask_size, self.mask_head.mask_size),
                        dtype=np.float32)
                    for segm in segms]

            segms = [chainer.backends.cuda.to_cpu(segm) for segm in segms]
            bboxes = [chainer.backends.cuda.to_cpu(bbox / scale)
                    for bbox, scale in zip(rescaled_bboxes, scales)]
            labels = [chainer.backends.cuda.to_cpu(label) for label in labels]
            # Currently MaskHead only supports numpy inputs
            masks = self.mask_head.decode(segms, bboxes, labels, sizes)
            scores = [cuda.to_cpu(score) for score in scores]
            return masks, labels, scores
        elif self.mode == 'keypoint':
            (point_rois_before_reordering,
             point_roi_indices_before_reordering) = _list_to_flat(
                 rescaled_bboxes)
            point_rois, point_roi_indices, order =\
                self.keypoint_head.distribute(
                    point_rois_before_reordering,
                    point_roi_indices_before_reordering)
            with chainer.using_config('train', False), chainer.no_backprop_mode():
                point_maps = self.keypoint_head(
                    hs, point_rois, point_roi_indices).data
            point_maps = point_maps[order]
            point_maps = _flat_to_list(
                point_maps, point_roi_indices_before_reordering, len(imgs))
            point_maps = [point_map if point_map is not None else
                          self.xp.zeros(
                              (0, self.keypoint_head.n_point,
                               self.keypoint_head.map_size,
                               self.keypoint_head.map_size),
                              dtype=np.float32)
                          for point_map in point_maps]
            point_maps = [
                chainer.backends.cuda.to_cpu(point_map)
                for point_map in point_maps]
            bboxes = [chainer.cuda.to_cpu(bbox / scale)
                      for bbox, scale in zip(rescaled_bboxes, scales)]
            points, point_scores = self.keypoint_head.decode(
                point_maps, bboxes)
            labels = [cuda.to_cpu(label) for label in labels]
            scores = [cuda.to_cpu(score) for score in scores]
            return points, point_scores, bboxes, labels, scores
=======
        # Change bboxes to RoI and RoI indices format
        mask_rois_before_reordering, mask_roi_indices_before_reordering =\
            _list_to_flat(rescaled_bboxes)
        mask_rois, mask_roi_indices, order = self.mask_head.distribute(
            mask_rois_before_reordering, mask_roi_indices_before_reordering)
        with chainer.using_config('train', False), chainer.no_backprop_mode():
            segms = F.sigmoid(
                self.mask_head(hs, mask_rois, mask_roi_indices)).data
        # Put the order of proposals back to the one used by bbox head.
        segms = segms[order]
        segms = _flat_to_list(
            segms, mask_roi_indices_before_reordering, len(imgs))
        segms = [segm if segm is not None else
                 self.xp.zeros(
                     (0, self.mask_head.segm_size, self.mask_head.segm_size),
                     dtype=np.float32)
                 for segm in segms]

        segms = [chainer.backends.cuda.to_cpu(segm) for segm in segms]
        bboxes = [chainer.backends.cuda.to_cpu(bbox / scale)
                  for bbox, scale in zip(rescaled_bboxes, scales)]
        labels = [chainer.backends.cuda.to_cpu(label) for label in labels]
        # Currently MaskHead only supports numpy inputs
        masks = self.mask_head.decode(segms, bboxes, labels, sizes)
        scores = [cuda.to_cpu(score) for score in scores]
        return masks, labels, scores
>>>>>>> b181dfdd

    def prepare(self, imgs):
        """Preprocess images.

        Args:
            imgs (iterable of numpy.ndarray): Arrays holding images.
                All images are in CHW and RGB format
                and the range of their value is :math:`[0, 255]`.

        Returns:
            Two arrays: preprocessed images and \
            scales that were caluclated in prepocessing.

        """
        scales = []
        resized_imgs = []
        for img in imgs:
            img, scale = scale_img(
                img, self.min_size, self.max_size)
            img -= self.extractor.mean
            scales.append(scale)
            resized_imgs.append(img)
        pad_size = np.array(
            [im.shape[1:] for im in resized_imgs]).max(axis=0)
        pad_size = (
            np.ceil(pad_size / self.stride) * self.stride).astype(int)
        x = np.zeros(
            (len(imgs), 3, pad_size[0], pad_size[1]), dtype=np.float32)
        for i, im in enumerate(resized_imgs):
            _, H, W = im.shape
            x[i, :, :H, :W] = im
        x = self.xp.array(x)

        return x, scales


def _list_to_flat(array_list):
    xp = chainer.backends.cuda.get_array_module(array_list[0])

    indices = xp.concatenate(
        [i * xp.ones((len(array),), dtype=np.int32) for
         i, array in enumerate(array_list)], axis=0)
    flat = xp.concatenate(array_list, axis=0)
    return flat, indices


def _flat_to_list(flat, indices, B):
    array_list = []
    for i in range(B):
        array = flat[indices == i]
        if len(array) > 0:
            array_list.append(array)
        else:
            array_list.append(None)
    return array_list<|MERGE_RESOLUTION|>--- conflicted
+++ resolved
@@ -138,7 +138,6 @@
             scales, sizes, self.nms_thresh, self.score_thresh)
 
         rescaled_bboxes = [bbox * scale for scale, bbox in zip(scales, bboxes)]
-<<<<<<< HEAD
         if self.mode == 'mask':
             # Change bboxes to RoI and RoI indices format
             mask_rois_before_reordering, mask_roi_indices_before_reordering =\
@@ -154,7 +153,7 @@
                 segms, mask_roi_indices_before_reordering, len(imgs))
             segms = [segm if segm is not None else
                     self.xp.zeros(
-                        (0, self.mask_head.mask_size, self.mask_head.mask_size),
+                        (0, self.mask_head.segm_size, self.mask_head.segm_size),
                         dtype=np.float32)
                     for segm in segms]
 
@@ -197,34 +196,6 @@
             labels = [cuda.to_cpu(label) for label in labels]
             scores = [cuda.to_cpu(score) for score in scores]
             return points, point_scores, bboxes, labels, scores
-=======
-        # Change bboxes to RoI and RoI indices format
-        mask_rois_before_reordering, mask_roi_indices_before_reordering =\
-            _list_to_flat(rescaled_bboxes)
-        mask_rois, mask_roi_indices, order = self.mask_head.distribute(
-            mask_rois_before_reordering, mask_roi_indices_before_reordering)
-        with chainer.using_config('train', False), chainer.no_backprop_mode():
-            segms = F.sigmoid(
-                self.mask_head(hs, mask_rois, mask_roi_indices)).data
-        # Put the order of proposals back to the one used by bbox head.
-        segms = segms[order]
-        segms = _flat_to_list(
-            segms, mask_roi_indices_before_reordering, len(imgs))
-        segms = [segm if segm is not None else
-                 self.xp.zeros(
-                     (0, self.mask_head.segm_size, self.mask_head.segm_size),
-                     dtype=np.float32)
-                 for segm in segms]
-
-        segms = [chainer.backends.cuda.to_cpu(segm) for segm in segms]
-        bboxes = [chainer.backends.cuda.to_cpu(bbox / scale)
-                  for bbox, scale in zip(rescaled_bboxes, scales)]
-        labels = [chainer.backends.cuda.to_cpu(label) for label in labels]
-        # Currently MaskHead only supports numpy inputs
-        masks = self.mask_head.decode(segms, bboxes, labels, sizes)
-        scores = [cuda.to_cpu(score) for score in scores]
-        return masks, labels, scores
->>>>>>> b181dfdd
 
     def prepare(self, imgs):
         """Preprocess images.
