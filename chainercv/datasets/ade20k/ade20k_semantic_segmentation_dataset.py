--- conflicted
+++ resolved
@@ -73,11 +73,6 @@
         return read_image(self.img_paths[i])
 
     def _get_label(self, i):
-<<<<<<< HEAD
-        label = read_image(
-            self.label_paths[i], dtype=np.int32, color=False)[0]
-=======
         label = read_label(self.label_paths[i], dtype=np.int32)
->>>>>>> ab21ba9a
         # [-1, n_class - 1]
         return label - 1