--- conflicted
+++ resolved
@@ -320,12 +320,8 @@
                 1024, group_size * group_size * 2 * 4,
                 1, 1, 0, initialW=initialW)
 
-<<<<<<< HEAD
-    def __call__(self, x, rois, roi_indices, img_size,
-                 gt_roi_labels=None, iter2=True):
-=======
-    def forward(self, x, rois, roi_indices, img_size, gt_roi_labels=None):
->>>>>>> b7de02fd
+    def forward(self, x, rois, roi_indices, img_size,
+                gt_roi_labels=None, iter2=True):
         """Forward the chain.
 
         We assume that there are :math:`N` batches.
