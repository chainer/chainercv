import argparse
import matplotlib.pyplot as plt

import chainer

from chainercv.datasets import voc_bbox_label_names
from chainercv.links import FasterRCNNVGG16
from chainercv import utils
from chainercv.visualizations import vis_bbox


def main():
    parser = argparse.ArgumentParser()
    parser.add_argument('--gpu', type=int, default=-1)
    parser.add_argument('--pretrained-model')
    parser.add_argument(
<<<<<<< HEAD
        '--dataset', choices=('voc'), default='voc')
=======
        '--dataset', choices=('voc',), default='voc')
>>>>>>> 76e72019
    parser.add_argument('image')
    args = parser.parse_args()

    if args.dataset == 'voc':
        if args.pretrained_model is None:
            args.pretrained_model = 'voc07'
        label_names = voc_bbox_label_names

    model = FasterRCNNVGG16(
<<<<<<< HEAD
        pretrained_model=args.pretrained_model,
        **FasterRCNNVGG16.preset_params[args.dataset])
=======
        n_fg_class=len(label_names),
        pretrained_model=args.pretrained_model)
>>>>>>> 76e72019

    if args.gpu >= 0:
        chainer.cuda.get_device_from_id(args.gpu).use()
        model.to_gpu()

    img = utils.read_image(args.image, color=True)
    bboxes, labels, scores = model.predict([img])
    bbox, label, score = bboxes[0], labels[0], scores[0]

    vis_bbox(
        img, bbox, label, score, label_names=label_names)
    plt.show()


if __name__ == '__main__':
    main()<|MERGE_RESOLUTION|>--- conflicted
+++ resolved
@@ -14,11 +14,7 @@
     parser.add_argument('--gpu', type=int, default=-1)
     parser.add_argument('--pretrained-model')
     parser.add_argument(
-<<<<<<< HEAD
-        '--dataset', choices=('voc'), default='voc')
-=======
         '--dataset', choices=('voc',), default='voc')
->>>>>>> 76e72019
     parser.add_argument('image')
     args = parser.parse_args()
 
@@ -28,13 +24,8 @@
         label_names = voc_bbox_label_names
 
     model = FasterRCNNVGG16(
-<<<<<<< HEAD
         pretrained_model=args.pretrained_model,
         **FasterRCNNVGG16.preset_params[args.dataset])
-=======
-        n_fg_class=len(label_names),
-        pretrained_model=args.pretrained_model)
->>>>>>> 76e72019
 
     if args.gpu >= 0:
         chainer.cuda.get_device_from_id(args.gpu).use()
