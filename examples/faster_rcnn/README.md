--- conflicted
+++ resolved
@@ -2,26 +2,20 @@
 
 ### Performance
 
-<<<<<<< HEAD
 All evaluation is conducted using VOC2007 test.
 
-| Author |Training Setting | start lr | iteration | imgs/GPU | score |
-|:-:|:-:|:-:|:-:|:-:|:-:|
-| Reference [1] | VOC2007 trainval | 1e-3 | 70000 | 1 | 69.9 mAP |
-| ChainerCV | VOC2007 trainval | 1e-3 | 70000 | 1 | 70.6 mAP |
-| ChainerCV | VOC2007 trainval | 1e-3 | 35000 | 2 | XXX mAP |
-| Refernce [1] | VOC2007\&2012 trainval | 1e-3 | 110000 | 1 | 73.2 mAP |
-| ChainerCV | VOC2007\&2012 trainval | 1e-3 | 110000 | 1 | 74.7 mAP |
-| ChainerCV | VOC2007\&2012 trainval | 1e-3 | 55000 | 2 | XXXmAP |
-=======
+| Backbone | Author |Training Setting | start lr | iteration | imgs/GPU | score |
+|:-:|:-:|:-:|:-:|:-:|:-:|:-:|
+| VGG16 | Reference [1] | VOC2007 trainval | 1e-3 | 70000 | 1 | 69.9 mAP |
+| VGG16 | ChainerCV | VOC2007 trainval | 1e-3 | 70000 | 1 | 70.6 mAP |
+| VGG16 | ChainerCV | VOC2007 trainval | 1e-3 | 35000 | 2 | XXX mAP |
+| VGG16 | Refernce [1] | VOC2007\&2012 trainval | 1e-3 | 110000 | 1 | 73.2 mAP |
+| VGG16 | ChainerCV | VOC2007\&2012 trainval | 1e-3 | 110000 | 1 | 74.7 mAP |
+| VGG16 | ChainerCV | VOC2007\&2012 trainval | 1e-3 | 55000 | 2 | XXXmAP |
+| ResNet101 | ChainerCV | VOC2007 trainval | 1e-3 | 70000 | 1 | XXXX mAP |
+| ResNet101 | Reference | VOC2007\&2012 trainval | 1e-3 | 70000 | 1 | 76.4 mAP |
+| ResNet101 | ChainerCV | VOC2007\&2012 trainval | 1e-3 | 70000 | 1 | XXXX mAP |
 
-###### VGG16
-
-| Training Setting | Evaluation | Reference | ChainerCV |
-|:-:|:-:|:-:|:-:|
-| VOC2007 trainval | VOC2007 test | 69.9 mAP [1] | 70.6 mAP |
-| VOC2007\&2012 trainval | VOC2007 test | 73.2 mAP [1] | 74.7 mAP |
->>>>>>> 52389a65
 
 ###### ResNet101
 
@@ -69,19 +63,8 @@
 ### Train code
 You can train the model with the following code.
 ```
-<<<<<<< HEAD
-$ python train.py [--dataset voc07|voc0712] [--batchsize <batchsize>] [--gpu <gpu>] [--lr <lr>] [--out <out>] [--step-size <step_size>] [--iteration <iteration>]
+$ python train.py [--dataset voc07|voc0712] [--model vgg16|resnet101] [--batchsize <batchsize>] [--gpu <gpu>] [--lr <lr>] [--out <out>] [--step-size <step_size>] [--iteration <iteration>]
 ```
-
-=======
-$ python train.py --dataset voc07 --step-size 50000 --iteration 70000 [--gpu <gpu>]
-```
-
-For training with VOC2007+2012
-```
-$ python train.py --dataset voc0712 --step-size 80000 --iteration 110000 [--gpu <gpu>]
-```
->>>>>>> 52389a65
 
 PlotReport extension uses matplotlib. If you got `RuntimeError: Invalid DISPLAY variable` error on Linux environment, adding an environment variable specification is recommended:
 
