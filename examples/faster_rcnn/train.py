--- conflicted
+++ resolved
@@ -80,22 +80,15 @@
     parser.add_argument('--dataset', choices=('voc07', 'voc0712'),
                         help='The dataset to use: VOC07, VOC07+12',
                         default='voc07')
-<<<<<<< HEAD
-    parser.add_argument('--batchsize', type=int, default=1)
-=======
     parser.add_argument(
         '--model', choices=('vgg16', 'resnet101'),
         help='The feature extractor to use', default='vgg16')
->>>>>>> 52389a65
+    parser.add_argument('--batchsize', type=int, default=1)
     parser.add_argument('--gpu', '-g', type=int, default=-1)
     parser.add_argument('--lr', '-l', type=float, default=1e-3)
     parser.add_argument('--weight-decay', '-w', type=float, default=0.0005)
     parser.add_argument('--out', '-o', default='result',
                         help='Output directory')
-<<<<<<< HEAD
-=======
-    parser.add_argument('--seed', '-s', type=int, default=0)
->>>>>>> 52389a65
     parser.add_argument('--step-size', '-ss', type=int, default=50000)
     parser.add_argument('--iteration', '-i', type=int, default=70000)
     args = parser.parse_args()
