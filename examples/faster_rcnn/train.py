--- conflicted
+++ resolved
@@ -112,12 +112,8 @@
 
     trainer.extend(
         DetectionVOCEvaluator(
-<<<<<<< HEAD
-            test_iter, model.faster_rcnn, use_07_metric=True),
-=======
             test_iter, model.faster_rcnn, use_07_metric=True,
             label_names=voc_detection_label_names),
->>>>>>> 49170c59
         trigger=ManualScheduleTrigger(
             [args.step_size, args.iteration], 'iteration'),
         invoke_before_training=False)
