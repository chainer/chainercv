--- conflicted
+++ resolved
@@ -85,9 +85,8 @@
         model.to_gpu()
     optimizer = chainer.optimizers.MomentumSGD(lr=args.lr, momentum=0.9)
     optimizer.setup(model)
-<<<<<<< HEAD
-    optimizer.add_hook(chainer.optimizer.WeightDecay(rate=args.weight_decay))
-
+    optimizer.add_hook(
+        chainer.optimizer_hooks.WeightDecay(rate=args.weight_decay))
     if args.model == 'resnet101':
         for p in model.params():
             # Do not update batch normalization layers.
@@ -98,9 +97,6 @@
         # Do not update for the first two blocks.
         model.faster_rcnn.extractor.resnet.conv1.disable_update()
         model.faster_rcnn.extractor.resnet.res2.disable_update()
-=======
-    optimizer.add_hook(chainer.optimizer_hooks.WeightDecay(rate=0.0005))
->>>>>>> e626bc8f
 
     train_data = TransformDataset(train_data, Transform(faster_rcnn))
 
