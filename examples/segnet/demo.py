import argparse
import matplotlib.pyplot as plt

import chainer

from chainercv.datasets import camvid_label_colors
from chainercv.datasets import camvid_label_names
from chainercv.links import SegNetBasic
from chainercv import utils
from chainercv.visualizations import vis_image
from chainercv.visualizations import vis_semantic_segmentation


def main():
    chainer.config.train = False

    parser = argparse.ArgumentParser()
    parser.add_argument('--gpu', type=int, default=-1)
    parser.add_argument('--pretrained-model')
<<<<<<< HEAD
    parser.add_argument('--dataset', choices=('camvid'), default='camvid')
=======
    parser.add_argument('--dataset', choices=('camvid',), default='camvid')
>>>>>>> 76e72019
    parser.add_argument('image')
    args = parser.parse_args()

    if args.dataset == 'camvid':
        if args.pretrained_model is None:
            args.pretrained_model = 'camvid'
        label_names = camvid_label_names
        colors = camvid_label_colors

    model = SegNetBasic(
<<<<<<< HEAD
        pretrained_model=args.pretrained_model,
        **SegNetBasic.preset_params[args.dataset])
=======
        n_class=len(label_names),
        pretrained_model=args.pretrained_model)
>>>>>>> 76e72019

    if args.gpu >= 0:
        chainer.cuda.get_device_from_id(args.gpu).use()
        model.to_gpu()

    img = utils.read_image(args.image, color=True)
    labels = model.predict([img])
    label = labels[0]

    fig = plt.figure()
    ax1 = fig.add_subplot(1, 2, 1)
    vis_image(img, ax=ax1)
    ax2 = fig.add_subplot(1, 2, 2)
    # Do not overlay the label image on the color image
    vis_semantic_segmentation(None, label, label_names, colors, ax=ax2)
    plt.show()


if __name__ == '__main__':
    main()<|MERGE_RESOLUTION|>--- conflicted
+++ resolved
@@ -17,11 +17,7 @@
     parser = argparse.ArgumentParser()
     parser.add_argument('--gpu', type=int, default=-1)
     parser.add_argument('--pretrained-model')
-<<<<<<< HEAD
-    parser.add_argument('--dataset', choices=('camvid'), default='camvid')
-=======
     parser.add_argument('--dataset', choices=('camvid',), default='camvid')
->>>>>>> 76e72019
     parser.add_argument('image')
     args = parser.parse_args()
 
@@ -32,13 +28,8 @@
         colors = camvid_label_colors
 
     model = SegNetBasic(
-<<<<<<< HEAD
         pretrained_model=args.pretrained_model,
         **SegNetBasic.preset_params[args.dataset])
-=======
-        n_class=len(label_names),
-        pretrained_model=args.pretrained_model)
->>>>>>> 76e72019
 
     if args.gpu >= 0:
         chainer.cuda.get_device_from_id(args.gpu).use()
