--- conflicted
+++ resolved
@@ -24,11 +24,7 @@
     parser.add_argument('--gpu', type=int, default=-1)
     parser.add_argument('--pretrained-model')
     parser.add_argument(
-<<<<<<< HEAD
-        '--dataset', choices=('coco'), default='coco')
-=======
         '--dataset', choices=('coco',), default='coco')
->>>>>>> 76e72019
     parser.add_argument('image')
     args = parser.parse_args()
 
@@ -53,13 +49,8 @@
         elif mode == 'instance_segmentation':
             label_names = coco_instance_segmentation_label_names
 
-<<<<<<< HEAD
     model = cls(pretrained_model=args.pretrained_model,
                 **cls.preset_params[args.dataset])
-=======
-    model = cls(n_fg_class=len(label_names),
-                pretrained_model=args.pretrained_model)
->>>>>>> 76e72019
 
     if args.gpu >= 0:
         chainer.cuda.get_device_from_id(args.gpu).use()
