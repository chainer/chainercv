--- conflicted
+++ resolved
@@ -49,8 +49,7 @@
         with self.init_scope():
             self.model = model
 
-<<<<<<< HEAD
-    def __call__(self, imgs, bboxes, labels, masks=None):
+    def forward(self, imgs, bboxes, labels, masks=None):
         B = len(imgs)
         pad_size = np.array(
             [im.shape[1:] for im in imgs]).max(axis=0)
@@ -65,12 +64,6 @@
         x = self.xp.array(x)
 
         bboxes = [self.xp.array(bbox) for bbox in bboxes]
-=======
-    def forward(self, imgs, bboxes, labels):
-        x, scales = self.model.prepare(imgs)
-        bboxes = [self.xp.array(bbox) * scale
-                  for bbox, scale in zip(bboxes, scales)]
->>>>>>> b7de02fd
         labels = [self.xp.array(label) for label in labels]
         sizes = [img.shape[1:] for img in imgs]
 
