--- conflicted
+++ resolved
@@ -4,15 +4,9 @@
 import chainer
 from chainer.utils import type_check
 
-<<<<<<< HEAD
-from chainer_cv.extensions.utils import check_type
-from chainer_cv.extensions.utils import forward
-from chainer_cv.tasks.detection import vis_img_bbox
-=======
 from chainer_cv.utils.extension_utils import check_type
 from chainer_cv.utils.extension_utils import forward
-from chainer_cv.visualizations import vis_img_bbox
->>>>>>> b3d28152
+from chainer_cv.tasks.detection import vis_img_bbox
 
 from matplotlib import pyplot as plt
 
@@ -139,7 +133,7 @@
     train_data = VOCDetectionDataset(mode='train', use_cache=True, year='2007')
     _, bbox = train_data.get_example(3)
 
-    model = ConstantReturnModel(bbox)
+    model = ConstantReturnModel(bbox[None])
 
     trainer = mock.MagicMock()
     out_dir = tempfile.mkdtemp()
