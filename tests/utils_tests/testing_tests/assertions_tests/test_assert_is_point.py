--- conflicted
+++ resolved
@@ -16,38 +16,6 @@
 @testing.parameterize(
     # no visible and size
     {'point': np.random.uniform(-1, 1, size=(1, 10, 2)).astype(np.float32),
-<<<<<<< HEAD
-     'no_error': True},
-    {'point': [((1., 2.), (4., 8.))],
-     'no_error': False},
-    {'point': np.random.uniform(-1, 1, size=(1, 10, 2)).astype(np.int32),
-     'no_error': False},
-    {'point': np.random.uniform(-1, 1, size=(1, 10, 3)).astype(np.float32),
-     'no_error': False},
-    # use visible, no size
-    {'point': np.random.uniform(-1, 1, size=(1, 10, 2)).astype(np.float32),
-     'visible': np.random.randint(0, 2, size=(1, 10,)).astype(np.bool),
-     'no_error': True},
-    {'point': np.random.uniform(-1, 1, size=(1, 4, 2)).astype(np.float32),
-     'visible': [(True, True, True, True)],
-     'no_error': False},
-    {'point': np.random.uniform(-1, 1, size=(1, 10, 2)).astype(np.float32),
-     'visible': np.random.randint(0, 2, size=(1, 10,)).astype(np.int32),
-     'no_error': False},
-    {'point': np.random.uniform(-1, 1, size=(1, 10, 2)).astype(np.float32),
-     'visible': np.random.randint(0, 2, size=(1, 10, 2)).astype(np.bool),
-     'no_error': False},
-    {'point': np.random.uniform(-1, 1, size=(1, 10, 2)).astype(np.float32),
-     'visible': np.random.randint(0, 2, size=(1, 9,)).astype(np.bool),
-     'no_error': False},
-    # no visible, use size
-    {'point': np.random.uniform(0, 32, size=(1, 10, 2)).astype(np.float32),
-     'size': (32, 32),
-     'no_error': True},
-    {'point': np.random.uniform(32, 64, size=(1, 10, 2)).astype(np.float32),
-     'size': (32, 32),
-     'no_error': False},
-=======
      'valid': True},
     {'point': [((1., 2.), (4., 8.))],
      'valid': False},
@@ -78,50 +46,29 @@
     {'point': np.random.uniform(32, 64, size=(1, 10, 2)).astype(np.float32),
      'size': (32, 32),
      'valid': False},
->>>>>>> 80401b13
     # use visible and size
     {'point': np.random.uniform(0, 32, size=(1, 10, 2)).astype(np.float32),
      'visible': np.random.randint(0, 2, size=(1, 10,)).astype(np.bool),
      'size': (32, 32),
-<<<<<<< HEAD
-     'no_error': True},
-    {'point': np.random.uniform(32, 64, size=(1, 10, 2)).astype(np.float32),
-     'visible': [_random_visible_including_true(10)],
-     'size': (32, 32),
-     'no_error': False},
-=======
      'valid': True},
     {'point': np.random.uniform(32, 64, size=(1, 10, 2)).astype(np.float32),
      'visible': [_random_visible_including_true(10)],
      'size': (32, 32),
      'valid': False},
->>>>>>> 80401b13
     # check n_point
     {'point': np.random.uniform(-1, 1, size=(1, 10, 2)).astype(np.float32),
      'visible': np.random.randint(0, 2, size=(1, 10,)).astype(np.bool),
      'n_point': 10,
-<<<<<<< HEAD
-     'no_error': True},
-    {'point': np.random.uniform(-1, 1, size=(1, 10, 2)).astype(np.float32),
-     'visible': np.random.randint(0, 2, size=(1, 10,)).astype(np.bool),
-     'n_point': 11,
-     'no_error': False,
-=======
      'valid': True},
     {'point': np.random.uniform(-1, 1, size=(1, 10, 2)).astype(np.float32),
      'visible': np.random.randint(0, 2, size=(1, 10,)).astype(np.bool),
      'n_point': 11,
      'valid': False,
->>>>>>> 80401b13
      },
     # check different instance size
     {'point': np.random.uniform(-1, 1, size=(1, 10, 2)).astype(np.float32),
      'visible': np.random.randint(0, 2, size=(2, 10,)).astype(np.bool),
-<<<<<<< HEAD
-     'no_error': False},
-=======
      'valid': False},
->>>>>>> 80401b13
 )
 class TestAssertIsPoint(unittest.TestCase):
 
@@ -134,11 +81,7 @@
             self.n_point = None
 
     def test_assert_is_point(self):
-<<<<<<< HEAD
-        if self.no_error:
-=======
         if self.valid:
->>>>>>> 80401b13
             assert_is_point(
                 self.point, self.visible, self.size, self.n_point)
         else:
